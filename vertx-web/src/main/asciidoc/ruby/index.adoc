= Vert.x-Web
:toc: left

Vert.x-Web is a set of building blocks for building web applications with Vert.x.

Think of it as a Swiss Army Knife for building
modern, scalable, web apps.

Vert.x core provides a fairly low level set of functionality for handling HTTP, and for some applications
that will be sufficient.

VVert.x-Web builds on Vert.x core to provide a richer set of functionality for building real web applications, more
easily.

It's the successor to http://pmlopes.github.io/yoke/[Yoke] in Vert.x 2.x, and takes inspiration from projects such
as http://expressjs.com/[Express] in the Node.js world and http://www.sinatrarb.com/[Sinatra] in the Ruby world.

Vert.x-Web is designed to be powerful, un-opionated and fully embeddable. You just use the parts you want and nothing more.
Vert.x-Web is not a container.

You can use Vert.x-Web to create classic server-side web applications, RESTful web applications, 'real-time' (server push)
web applications, or any other kind of web application you can think of. Vert.x-Web doesn't care. It's up to you to chose
the type of app you prefer, not Vert.x-Web.

Vert.x-Web is a great fit for writing *RESTful HTTP micro-services*, but we don't *force* you to write apps like that.

Some of the key features of Vert.x-Web include:

* Routing (based on method, path, etc)
* Regular expression pattern matching for paths
* Extraction of parameters from paths
* Content negotiation
* Request body handling
* Body size limits
* Cookie parsing and handling
* Multipart forms
* Multipart file uploads
* Sub routers
* Session support - both local (for sticky sessions) and clustered (for non sticky)
* CORS (Cross Origin Resource Sharing) support
* Error page handler
* Basic Authentication
* Redirect based authentication
* Authorisation handlers
* JWT based authorization
* User/role/permission authorisation
* Favicon handling
* Template support for server side rendering, including support for the following template engines out of the box:
** Handlebars
** Jade,
** MVEL
** Thymeleaf
* Response time handler
* Static file serving, including caching logic and directory listing.
* Request timeout support
* SockJS support
* Event-bus bridge
* CSRF Cross Site Request Forgery
* VirtualHost

Most features in Vert.x-Web are implemented as handlers so you can always write your own. We envisage many more being written
over time.

We'll discuss all these features in this manual.

== Using Vert.x Web

To use vert.x web, add the following dependency to the _dependencies_ section of your build descriptor:

* Maven (in your `pom.xml`):

[source,xml,subs="+attributes"]
----
<dependency>
  <groupId>io.vertx</groupId>
  <artifactId>vertx-web</artifactId>
  <version>3.2.0-SNAPSHOT</version>
</dependency>
----

* Gradle (in your `build.gradle` file):

[source,groovy,subs="+attributes"]
----
<<<<<<< HEAD
compile io.vertx:vertx-web:3.2.0-SNAPSHOT
=======
dependencies {
  compile 'io.vertx:vertx-web:3.2.0-SNAPSHOT'
  // (...)
}
>>>>>>> bd000b64
----


== Re-cap on Vert.x core HTTP servers

Vert.x-Web uses and exposes the API from Vert.x core, so it's well worth getting familiar with the basic concepts of writing
HTTP servers using Vert.x core, if you're not already.

The Vert.x core HTTP documentation goes into a lot of detail on this.

Here's a hello world web server written using Vert.x core. At this point there is no Vert.x-Web involved:

[source,java]
----
server = vertx.create_http_server()

server.request_handler() { |request|

  # This handler gets called for each request that arrives on the server
  response = request.response()
  response.put_header("content-type", "text/plain")

  # Write to the response and end it
  response.end("Hello World!")
}

server.listen(8080)

----

We create an HTTP server instance, and we set a request handler on it. The request handler will be called whenever
a request arrives on the server.

When that happens we are just going to set the content type to `text/plain`, and write `Hello World!` and end the
response.

We then tell the server to listen at port `8080` (default host is `localhost`).

You can run this, and point your browser at `http://localhost:8080` to verify that it works as expected.

== Basic Vert.x-Web concepts

Here's the 10000 foot view:

A `link:yardoc/VertxWeb/Router.html[Router]` is one of the core concepts of Vert.x-Web. It's an object which maintains zero or more
`link:yardoc/VertxWeb/Route.html[Routes]` .

A router takes an HTTP request and finds the first matching route for that request, and passes the request to that route.

The route can have a _handler_ associated with it, which then receives the request. You then _do something_ with the
request, and then, either end it or pass it to the next matching handler.

Here's a simple router example:

[source,ruby]
----
require 'vertx-web/router'
server = vertx.create_http_server()

router = VertxWeb::Router.router(vertx)

router.route().handler() { |routingContext|

  # This handler will be called for every request
  response = routingContext.response()
  response.put_header("content-type", "text/plain")

  # Write to the response and end it
  response.end("Hello World from Vert.x-Web!")
}

server.request_handler(&router.method(:accept)).listen(8080)


----

It basically does the same thing as the Vert.x Core HTTP server hello world example from the previous section,
but this time using Vert.x-Web.

We create an HTTP server as before, then we create a router. Once we've done that we create a simple route with
no matching criteria so it will match _all_ requests that arrive on the server.

We then specify a handler for that route. That handler will be called for all requests that arrive on the server.

The object that gets passed into the handler is a `link:yardoc/VertxWeb/RoutingContext.html[RoutingContext]` - this contains
the standard Vert.x `link:../../vertx-core/ruby/yardoc/Vertx/HttpServerRequest.html[HttpServerRequest]` and `link:../../vertx-core/ruby/yardoc/Vertx/HttpServerResponse.html[HttpServerResponse]`
but also various other useful stuff that makes working with Vert.x-Web simpler.

For every request that is routed there is a unique routing context instance, and the same instance is passed to
all handlers for that request.

Once we've set up the handler, we set the request handler of the HTTP server to pass all incoming requests
to `link:yardoc/VertxWeb/Router.html#accept-instance_method[accept]`.

So, that's the basics. Now we'll look at things in more detail:

== Handling requests and calling the next handler

When Vert.x-Web decides to route a request to a matching route, it calls the handler of the route passing in an instance
of `link:yardoc/VertxWeb/RoutingContext.html[RoutingContext]`.

If you don't end the response in your handler, you should call `link:yardoc/VertxWeb/RoutingContext.html#next-instance_method[next]` so another
matching route can handle the request (if any).

You don't have to call `link:yardoc/VertxWeb/RoutingContext.html#next-instance_method[next]` before the handler has finished executing.
You can do this some time later, if you want:

[source,ruby]
----

route1 = router.route("/some/path/").handler() { |routingContext|

  response = routingContext.response()
  # enable chunked responses because we will be adding data as
  # we execute over other handlers. This is only required once and
  # only if several handlers do output.
  response.set_chunked(true)

  response.write("route1\n")

  # Call the next matching route after a 5 second delay
  routingContext.vertx().set_timer(5000) { |tid|
    routingContext.next()
  }
}

route2 = router.route("/some/path/").handler() { |routingContext|

  response = routingContext.response()
  response.write("route2\n")

  # Call the next matching route after a 5 second delay
  routingContext.vertx().set_timer(5000) { |tid|
    routingContext.next()
  }
}

route3 = router.route("/some/path/").handler() { |routingContext|

  response = routingContext.response()
  response.write("route3")

  # Now end the response
  routingContext.response().end()
}


----

In the above example `route1` is written to the response, then 5 seconds later `route2` is written to the response,
then 5 seconds later `route3` is written to the response and the response is ended.

Note, all this happens without any thread blocking.

== Using blocking handlers

Sometimes, you might have to do something in a handler that might block the event loop for some time, e.g. call
a legacy blocking API or do some intensive calculation.

You can't do that in a normal handler, so we provide the ability to set blocking handlers on a route.

A blocking handler looks just like a normal handler but it's called by Vert.x using a thread from the worker pool
not using an event loop.

You set a blocking handler on a route with `link:yardoc/VertxWeb/Route.html#blocking_handler-instance_method[blockingHandler]`.
Here's an example:

[source,ruby]
----

router.route().blocking_handler() { |routingContext|

  # Do something that might take some time synchronously
  service.do_something_that_blocks()

  # Now call the next handler
  routingContext.next()

}

----

By default, any blocking handlers executed on the same context (e.g. the same verticle instance) are _ordered_ - this
means the next one won't be executed until the previous one has completed. If you don't care about orderering and
don't mind your blocking handlers executing in parallel you can set the blocking handler specifying `ordered` as
false using `link:yardoc/VertxWeb/Route.html#blocking_handler-instance_method[blockingHandler]`.

== Routing by exact path

A route can be set-up to match the path from the request URI. In this case it will match any request which has a path
that's the same as the specified path.

In the following example the handler will be called for a request `/some/path/`. We also ignore trailing slashes
so it will be called for paths `/some/path` and `/some/path//` too:

[source,ruby]
----

route = router.route().path("/some/path/")

route.handler() { |routingContext|
  # This handler will be called for the following request paths:

  # `/some/path`
  # `/some/path/`
  # `/some/path//`
  #
  # but not:
  # `/some/path/subdir`
}


----

== Routing by paths that begin with something

Often you want to route all requests that begin with a certain path. You could use a regex to do this, but a simply
way is to use an asterisk `*` at the end of the path when declaring the route path.

In the following example the handler will be called for any request with a URI path that starts with
`/some/path/`.

For example `/some/path/foo.html` and `/some/path/otherdir/blah.css` would both match.

[source,ruby]
----

route = router.route().path("/some/path/*")

route.handler() { |routingContext|
  # This handler will be called for any path that starts with
  # `/some/path/`, e.g.

  # `/some/path`
  # `/some/path/`
  # `/some/path/subdir`
  # `/some/path/subdir/blah.html`
  #
  # but not:
  # `/some/bath`
}


----

With any path it can also be specified when creating the route:

[source,ruby]
----

route = router.route("/some/path/*")

route.handler() { |routingContext|
  # This handler will be called same as previous example
}


----

== Capturing path parameters

It's possible to match paths using placeholders for parameters which are then available in the request
`link:../../vertx-core/ruby/yardoc/Vertx/HttpServerRequest.html#params-instance_method[params]`.

Here's an example

[source,ruby]
----

route = router.route(:POST, "/catalogue/products/:productype/:productid/")

route.handler() { |routingContext|

  productType = routingContext.request().get_param("producttype")
  productID = routingContext.request().get_param("productid")

  # Do something with them...
}


----

The placeholders consist of `:` followed by the parameter name. Parameter names consist of any alphabetic character,
numeric character or underscore.

In the above example, if a POST request is made to path: `/catalogue/products/tools/drill123/` then the route will match
and `productType` will receive the value `tools` and productID will receive the value `drill123`.

== Routing with regular expressions

Regular expressions can also be used to match URI paths in routes.

[source,ruby]
----

# Matches any path ending with 'foo'
route = router.route().path_regex(".*foo")

route.handler() { |routingContext|

  # This handler will be called for:

  # /some/path/foo
  # /foo
  # /foo/bar/wibble/foo
  # /foo/bar

  # But not:
  # /bar/wibble
}


----

Alternatively the regex can be specified when creating the route:

[source,ruby]
----

route = router.route_with_regex(".*foo")

route.handler() { |routingContext|

  # This handler will be called same as previous example

}


----

== Capturing path parameters with regular expressions

You can also capture path parameters when using regular expressions, here's an example:

[source,ruby]
----

route = router.route_with_regex(".*foo")

# This regular expression matches paths that start with something like:
# "/foo/bar" - where the "foo" is captured into param0 and the "bar" is captured into
# param1
route.path_regex("\\/([^\\/]+)\\/([^\\/]+)").handler() { |routingContext|

  productType = routingContext.request().get_param("param0")
  productID = routingContext.request().get_param("param1")

  # Do something with them...
}


----

In the above example, if a request is made to path: `/tools/drill123/` then the route will match
and `productType` will receive the value `tools` and productID will receive the value `drill123`.

Captures are denoted in regular expressions with capture groups (i.e. surrounding the capture with round brackets)

== Routing by HTTP method

By default a route will match all HTTP methods.

If you want a route to only match for a specific HTTP method you can use `link:yardoc/VertxWeb/Route.html#method-instance_method[method]`

[source,ruby]
----

route = router.route().method(:POST)

route.handler() { |routingContext|

  # This handler will be called for any POST request

}


----

Or you can specify this with a path when creating the route:

[source,ruby]
----

route = router.route(:POST, "/some/path/")

route.handler() { |routingContext|

  # This handler will be called for any POST request to a URI path starting with /some/path/

}


----

If you want to route for a specific HTTP method you can also use the methods such as `link:yardoc/VertxWeb/Router.html#get-instance_method[get]`,
`link:yardoc/VertxWeb/Router.html#post-instance_method[post]` and `link:yardoc/VertxWeb/Router.html#put-instance_method[put]` named after the HTTP
method name. For example:

[source,ruby]
----

router.get().handler() { |routingContext|

  # Will be called for any GET request

}

router.get("/some/path/").handler() { |routingContext|

  # Will be called for any GET request to a path
  # starting with /some/path

}

router.get_with_regex(".*foo").handler() { |routingContext|

  # Will be called for any GET request to a path
  # ending with `foo`

}

# There are also equivalents to the above for PUT, POST, DELETE, HEAD and OPTIONS


----

If you want to specify a route will match for more than HTTP method you can call `link:yardoc/VertxWeb/Route.html#method-instance_method[method]`
multiple times:

[source,ruby]
----

route = router.route().method(:POST).method(:PUT)

route.handler() { |routingContext|

  # This handler will be called for any POST or PUT request

}


----

== Route order

By default routes are matched in the order they are added to the router.

When a request arrives the router will step through each route and check if it matches, if it matches then
the handler for that route will be called.

If the handler subsequently calls `link:yardoc/VertxWeb/RoutingContext.html#next-instance_method[next]` the handler for the next
matching route (if any) will be called. And so on.

Here's an example to illustrate this:

[source,ruby]
----

route1 = router.route("/some/path/").handler() { |routingContext|

  response = routingContext.response()
  # enable chunked responses because we will be adding data as
  # we execute over other handlers. This is only required once and
  # only if several handlers do output.
  response.set_chunked(true)

  response.write("route1\n")

  # Now call the next matching route
  routingContext.next()
}

route2 = router.route("/some/path/").handler() { |routingContext|

  response = routingContext.response()
  response.write("route2\n")

  # Now call the next matching route
  routingContext.next()
}

route3 = router.route("/some/path/").handler() { |routingContext|

  response = routingContext.response()
  response.write("route3")

  # Now end the response
  routingContext.response().end()
}


----

In the above example the response will contain:

----
route1
route2
route3
----

As the routes have been called in that order for any request that starts with `/some/path`.

If you want to override the default ordering for routes, you can do so using `link:yardoc/VertxWeb/Route.html#order-instance_method[order]`,
specifying an integer value.

Routes are assigned an order at creation time corresponding to the order in which they were added to the router, with
the first route numbered `0`, the second route numbered `1`, and so on.

By specifying an order for the route you can override the default ordering. Order can also be negative, e.g. if you
want to ensure a route is evaluated before route number `0`.

Let's change the ordering of route2 so it runs before route1:

[source,ruby]
----

route1 = router.route("/some/path/").handler() { |routingContext|

  response = routingContext.response()
  response.write("route1\n")

  # Now call the next matching route
  routingContext.next()
}

route2 = router.route("/some/path/").handler() { |routingContext|

  response = routingContext.response()
  # enable chunked responses because we will be adding data as
  # we execute over other handlers. This is only required once and
  # only if several handlers do output.
  response.set_chunked(true)

  response.write("route2\n")

  # Now call the next matching route
  routingContext.next()
}

route3 = router.route("/some/path/").handler() { |routingContext|

  response = routingContext.response()
  response.write("route3")

  # Now end the response
  routingContext.response().end()
}

# Change the order of route2 so it runs before route1
route2.order(-1)

----

then the response will now contain:

----
route2
route1
route3
----

If two matching routes have the same value of order, then they will be called in the order they were added.

You can also specify that a route is handled last, with `link:yardoc/VertxWeb/Route.html#last-instance_method[last]`

== Routing based on MIME type of request

You can specify that a route will match against matching request MIME types using `link:yardoc/VertxWeb/Route.html#consumes-instance_method[consumes]`.

In this case, the request will contain a `content-type` header specifying the MIME type of the request body.
This will be matched against the value specified in `link:yardoc/VertxWeb/Route.html#consumes-instance_method[consumes]`.

Basically, `consumes` is describing which MIME types the handler can _consume_.

Matching can be done on exact MIME type matches:

[source,ruby]
----

# Exact match
router.route().consumes("text/html").handler() { |routingContext|

  # This handler will be called for any request with
  # content-type header set to `text/html`

}

----

Multiple exact matches can also be specified:

[source,ruby]
----

# Multiple exact matches
router.route().consumes("text/html").consumes("text/plain").handler() { |routingContext|

  # This handler will be called for any request with
  # content-type header set to `text/html` or `text/plain`.

}

----

Matching on wildcards for the sub-type is supported:

[source,ruby]
----

# Sub-type wildcard match
router.route().consumes("text/*").handler() { |routingContext|

  # This handler will be called for any request with top level type `text`
  # e.g. content-type header set to `text/html` or `text/plain` will both match

}

----

And you can also match on the top level type

[source,ruby]
----

# Top level type wildcard match
router.route().consumes("*/json").handler() { |routingContext|

  # This handler will be called for any request with sub-type json
  # e.g. content-type header set to `text/json` or `application/json` will both match

}

----

If you don't specify a `/` in the consumers, it will assume you meant the sub-type.

== Routing based on MIME types acceptable by the client

The HTTP `accept` header is used to signify which MIME types of the response are acceptable to the client.

An `accept` header can have multiple MIME types separated by '`,`'.

MIME types can also have a `q` value appended to them* which signifies a weighting to apply if more than one
response MIME type is available matching the accept header. The q value is a number between 0 and 1.0.
If omitted it defaults to 1.0.

For example, the following `accept` header signifies the client will accept a MIME type of only `text/plain`:

 Accept: text/plain

With the following the client will accept `text/plain` or `text/html` with no preference.

 Accept: text/plain, text/html

With the following the client will accept `text/plain` or `text/html` but prefers `text/html` as it has a higher
`q` value (the default value is q=1.0)

 Accept: text/plain; q=0.9, text/html

If the server can provide both text/plain and text/html it should provide the text/html in this case.

By using `link:yardoc/VertxWeb/Route.html#produces-instance_method[produces]` you define which MIME type(s) the route produces, e.g. the
following handler produces a response with MIME type `application/json`.

[source,java]
----

router.route().produces("application/json").handler() { |routingContext|

  response = routingContext.response()
  response.put_header("content-type", "application/json")
  response.write(someJSON).end()

}

----

In this case the route will match with any request with an `accept` header that matches `application/json`.

Here are some examples of `accept` headers that will match:

 Accept: application/json
 Accept: application/*
 Accept: application/json, text/html
 Accept: application/json;q=0.7, text/html;q=0.8, text/plain

You can also mark your route as producing more than one MIME type. If this is the case, then you use
`link:yardoc/VertxWeb/RoutingContext.html#get_acceptable_content_type-instance_method[getAcceptableContentType]` to find out the actual MIME type that
was accepted.

[source,ruby]
----

# This route can produce two different MIME types
router.route().produces("application/json").produces("text/html").handler() { |routingContext|

  response = routingContext.response()

  # Get the actual MIME type acceptable
  acceptableContentType = routingContext.get_acceptable_content_type()

  response.put_header("content-type", acceptableContentType)
  response.write(whatever).end()
}

----

In the above example, if you sent a request with the following `accept` header:

 Accept: application/json; q=0.7, text/html

Then the route would match and `acceptableContentType` would contain `text/html` as both are
acceptable but that has a higher `q` value.

== Combining routing criteria

You can combine all the above routing criteria in many different ways, for example:

[source,ruby]
----

route = router.route(:PUT, "myapi/orders").consumes("application/json").produces("application/json")

route.handler() { |routingContext|

  # This would be match for any PUT method to paths starting with "myapi/orders" with a
  # content-type of "application/json"
  # and an accept header matching "application/json"

}


----

== Enabling and disabling routes

You can disable a route with `link:yardoc/VertxWeb/Route.html#disable-instance_method[disable]`. A disabled route will be ignored when matching.

You can re-enable a disabled route with `link:yardoc/VertxWeb/Route.html#enable-instance_method[enable]`

== Context data

You can use the context data in the `link:yardoc/VertxWeb/RoutingContext.html[RoutingContext]` to maintain any data that you
want to share between handlers for the lifetime of the request.

Here's an example where one handler sets some data in the context data and a subsequent handler retrieves it:

You can use the `link:yardoc/VertxWeb/RoutingContext.html#put-instance_method[put]` to put any object, and
`link:yardoc/VertxWeb/RoutingContext.html#get-instance_method[get]` to retrieve any object from the context data.

A request sent to path `/some/path/other` will match both routes.

[source,ruby]
----

router.get("/some/path").handler() { |routingContext|

  routingContext.put("foo", "bar")
  routingContext.next()

}

router.get("/some/path/other").handler() { |routingContext|

  bar = routingContext.get("foo")
  # Do something with bar
  routingContext.response().end()

}


----



== Reroute

Until now all routing mechanism allow you to handle your requests in a sequential way, however there might be times
where you will want to go back. Since the context does not expose any information about the previous or next handler,
mostly because this information is dynamic there is a way to restart the whole routing from the start of the current
Router.

[source,ruby]
----

router.get("/some/path").handler() { |routingContext|

  routingContext.put("foo", "bar")
  routingContext.next()

}

router.get("/some/path/B").handler() { |routingContext|
  routingContext.response().end()
}

router.get("/some/path").handler() { |routingContext|
  routingContext.reroute("/some/path/B")
}


----

So from the code you can see that if a request arrives at `/some/path` if first add a value to the context, then
moves to the next handler that re routes the request to `/some/path/B` which terminates the request.

You can reroute based on a new path or based on a new path and method. Note however that rerouting based on method
might introduce security issues since for example a usually safe GET request can become a DELETE.

== Sub-routers

Sometimes if you have a lot of handlers it can make sense to split them up into multiple routers. This is also useful
if you want to reuse a set of handlers in a different application, rooted at a different path root.

To do this you can mount a router at a _mount point_ in another router. The router that is mounted is called a
_sub-router_. Sub routers can mount other sub routers so you can have several levels of sub-routers if you like.

Let's look at a simple example of a sub-router mounted with another router.

This sub-router will maintain the set of handlers that corresponds to a simple fictional REST API. We will mount that on another
router. The full implementation of the REST API is not shown.

Here's the sub-router:

[source,ruby]
----
require 'vertx-web/router'

restAPI = VertxWeb::Router.router(vertx)

restAPI.get("/products/:productID").handler() { |rc|

  # TODO Handle the lookup of the product....
  rc.response().write(productJSON)

}

restAPI.put("/products/:productID").handler() { |rc|

  # TODO Add a new product...
  rc.response().end()

}

restAPI.delete("/products/:productID").handler() { |rc|

  # TODO delete the product...
  rc.response().end()

}

----

If this router was used as a top level router, then GET/PUT/DELETE requests to urls like `/products/product1234`
would invoke the  API.

However, let's say we already have a web-site as described by another router:

[source,ruby]
----
require 'vertx-web/router'
mainRouter = VertxWeb::Router.router(vertx)

# Handle static resources
mainRouter.route("/static/*").handler(&myStaticHandler)

mainRouter.route(".*\\.templ").handler(&myTemplateHandler)

----

We can now mount the sub router on the main router, against a mount point, in this case `/productsAPI`

[source,ruby]
----

mainRouter.mount_sub_router("/productsAPI", restAPI)


----

This means the REST API is now accessible via paths like: `/productsAPI/products/product1234`

== Localization

Vert.x Web parses the `Accept-Language` header and provides some helper methods to identify which is the preferred
locale for a client or the sorted list of preferred locales by quality.

[source,ruby]
----

route = router.get("/localized").handler() { |rc|
  # although it might seem strange by running a loop with a switch we
  # make sure that the locale order of preference is preserved when
  # replying in the users language.
  rc.acceptable_locales().each do |locale|
    return
  end
  # we do not know the user language so lets just inform that back:
  rc.response().end("Sorry we don't speak: #{rc.preferred_locale()}")
}

----

The main method `link:yardoc/VertxWeb/RoutingContext.html#acceptable_locales-instance_method[acceptableLocales]` will return the ordered list of locales the
user understands, if you're only interested in the user prefered locale then the helper:
`link:yardoc/VertxWeb/RoutingContext.html#preferred_locale-instance_method[preferredLocale]` will return the 1st element of the list or `null` if no
locale was provided by the user.

== Default 404 Handling

If no routes match for any particular request, Vert.x-Web will signal a 404 error.

This can then be handled by your own error handler, or perhaps the augmented error handler that we supply to use,
or if no error handler is provided Vert.x-Web will send back a basic 404 (Not Found) response.

== Error handling

As well as setting handlers to handle requests you can also set handlers to handle failures in routing.

Failure handlers are used with the exact same route matching criteria that you use with normal handlers.

For example you can provide a failure handler that will only handle failures on certain paths, or for certain HTTP methods.

This allows you to set different failure handlers for different parts of your application.

Here's an example failure handler that will only be called for failure that occur when routing to GET requests
to paths that start with `/somepath/`:

[source,ruby]
----

route = router.get("/somepath/*")

route.failure_handler() { |frc|

  # This will be called for failures that occur
  # when routing requests to paths starting with
  # '/somepath/'

}

----

Failure routing will occur if a handler throws an exception, or if a handler calls
`link:yardoc/VertxWeb/RoutingContext.html#fail-instance_method[fail]` specifying an HTTP status code to deliberately signal a failure.

If an exception is caught from a handler this will result in a failure with status code `500` being signalled.

When handling the failure, the failure handler is passed the routing context which also allows the failure or failure code
to be retrieved so the failure handler can use that to generate a failure response.

[source,ruby]
----

route1 = router.get("/somepath/path1/")

route1.handler() { |routingContext|

  # Let's say this throws a RuntimeException
  raise "something happened!"

}

route2 = router.get("/somepath/path2")

route2.handler() { |routingContext|

  # This one deliberately fails the request passing in the status code
  # E.g. 403 - Forbidden
  routingContext.fail(403)

}

# Define a failure handler
# This will get called for any failures in the above handlers
route3 = router.get("/somepath/*")

route3.failure_handler() { |failureRoutingContext|

  statusCode = failureRoutingContext.status_code()

  # Status code will be 500 for the RuntimeException or 403 for the other failure
  response = failureRoutingContext.response()
  response.set_status_code(statusCode).end("Sorry! Not today")

}


----

For the eventuality that an error occurs when running the error handler related usage of not allowed characters in
status message header, then the original status message will be changed to the default message from the error code.
This is a tradeoff to keep the semantics of the HTTP protocol working instead of abruptly creash and close the socket
without properly completing the protocol.

== Request body handling

The `link:yardoc/VertxWeb/BodyHandler.html[BodyHandler]` allows you to retrieve request bodies, limit body sizes and handle
file uploads.

You should make sure a body handler is on a matching route for any requests that require this functionality.

The usage of this handler requires that it is installed as soon as possible in the router since it needs
to install handlers to consume the HTTP request body and this must be done before executing any async call.

[source,ruby]
----
require 'vertx-web/body_handler'

# This body handler will be called for all routes
router.route().handler(&VertxWeb::BodyHandler.create().method(:handle))


----

=== Getting the request body

If you know the request body is JSON, then you can use `link:yardoc/VertxWeb/RoutingContext.html#get_body_as_json-instance_method[getBodyAsJson]`,
if you know it's a string you can use `link:yardoc/VertxWeb/RoutingContext.html#get_body_as_string-instance_method[getBodyAsString]`, or to
retrieve it as a buffer use `link:yardoc/VertxWeb/RoutingContext.html#get_body-instance_method[getBody]`.

=== Limiting body size

To limit the size of a request body, create the body handler then use `link:yardoc/VertxWeb/BodyHandler.html#set_body_limit-instance_method[setBodyLimit]`
to specifying the maximum body size, in bytes. This is useful to avoid running out of memory with very large bodies.

If an attempt to send a body greater than the maximum size is made, an HTTP status code of 413 - `Request Entity Too Large`,
will be sent.

There is no body limit by default.

=== Merging form attributes

By default, the body handler will merge any form attributes into the request parameters. If you don't want this behaviour
you can use disable it with `link:yardoc/VertxWeb/BodyHandler.html#set_merge_form_attributes-instance_method[setMergeFormAttributes]`.

=== Handling file uploads

Body handler is also used to handle multi-part file uploads.

If a body handler is on a matching route for the request, any file uploads will be automatically streamed to the
uploads directory, which is `file-uploads` by default.

Each file will be given an automatically generated file name, and the file uploads will be available on the routing
context with `link:yardoc/VertxWeb/RoutingContext.html#file_uploads-instance_method[fileUploads]`.

Here's an example:

[source,ruby]
----
require 'vertx-web/body_handler'

router.route().handler(&VertxWeb::BodyHandler.create().method(:handle))

router.post("/some/path/uploads").handler() { |routingContext|

  uploads = routingContext.file_uploads()
  # Do something with uploads....

}

----

Each file upload is described by a `link:yardoc/VertxWeb/FileUpload.html[FileUpload]` instance, which allows various properties
such as the name, file-name and size to be accessed.

== Handling cookies

Vert.x-Web has cookies support using the `link:yardoc/VertxWeb/CookieHandler.html[CookieHandler]`.

You should make sure a cookie handler is on a matching route for any requests that require this functionality.

[source,ruby]
----
require 'vertx-web/cookie_handler'

# This cookie handler will be called for all routes
router.route().handler(&VertxWeb::CookieHandler.create().method(:handle))


----

=== Manipulating cookies

You use `link:yardoc/VertxWeb/RoutingContext.html#get_cookie-instance_method[getCookie]` to retrieve
a cookie by name, or use `link:yardoc/VertxWeb/RoutingContext.html#cookies-instance_method[cookies]` to retrieve the entire set.

To remove a cookie, use `link:yardoc/VertxWeb/RoutingContext.html#remove_cookie-instance_method[removeCookie]`.

To add a cookie use `link:yardoc/VertxWeb/RoutingContext.html#add_cookie-instance_method[addCookie]`.

The set of cookies will be written back in the response automatically when the response headers are written so the
browser can store them.

Cookies are described by instances of `link:yardoc/VertxWeb/Cookie.html[Cookie]`. This allows you to retrieve the name,
value, domain, path and other normal cookie properties.

Here's an example of querying and adding cookies:

[source,ruby]
----
require 'vertx-web/cookie_handler'
require 'vertx-web/cookie'

# This cookie handler will be called for all routes
router.route().handler(&VertxWeb::CookieHandler.create().method(:handle))

router.route("some/path/").handler() { |routingContext|

  someCookie = routingContext.get_cookie("mycookie")
  cookieValue = someCookie.get_value()

  # Do something with cookie...

  # Add a cookie - this will get written back in the response automatically
  routingContext.add_cookie(VertxWeb::Cookie.cookie("othercookie", "somevalue"))
}

----

== Handling sessions

Vert.x-Web provides out of the box support for sessions.

Sessions last between HTTP requests for the length of a browser session and give you a place where you can add
session-scope information, such as a shopping basket.

Vert.x-Web uses session cookies to identify a session. The session cookie is temporary and will be deleted by your browser
when it's closed.

We don't put the actual data of your session in the session cookie - the cookie simply uses an identifier to look-up
the actual session on the server. The identifier is a random UUID generated using a secure random, so it should
be effectively unguessable.

Cookies are passed across the wire in HTTP requests and responses so it's always wise to make sure you are using
HTTPS when sessions are being used. Vert.x will warn you if you attempt to use sessions over straight HTTP.

To enable sessions in your application you must have a `link:yardoc/VertxWeb/SessionHandler.html[SessionHandler]`
on a matching route before your application logic.

The session handler handles the creation of session cookies and the lookup of the session so you don't have to do
that yourself.

=== Session stores

To create a session handler you need to have a session store instance. The session store is the object that
holds the actual sessions for your application.

Vert.x-Web comes with two session store implementations out of the box, and you can also write your own if you prefer.

==== Local session store

With this store, sessions are stored locally in memory and only available in this instance.

This store is appropriate if you have just a single Vert.x instance of you are using sticky sessions in your application
and have configured your load balancer to always route HTTP requests to the same Vert.x instance.

If you can't ensure your requests will all terminate on the same server then don't use this store as your
requests might end up on a server which doesn't know about your session.

Local session stores are implemented by using a shared local map, and have a reaper which clears out expired sessions.

The reaper interval can be configured with
`link:yardoc/VertxWeb/LocalSessionStore.html#create-class_method[LocalSessionStore.create]`.

Here are some examples of creating a `link:yardoc/VertxWeb/LocalSessionStore.html[LocalSessionStore]`

[source,ruby]
----
require 'vertx-web/local_session_store'

# Create a local session store using defaults
store1 = VertxWeb::LocalSessionStore.create(vertx)

# Create a local session store specifying the local shared map name to use
# This might be useful if you have more than one application in the same
# Vert.x instance and want to use different maps for different applications
store2 = VertxWeb::LocalSessionStore.create(vertx, "myapp3.sessionmap")

# Create a local session store specifying the local shared map name to use and
# setting the reaper interval for expired sessions to 10 seconds
store3 = VertxWeb::LocalSessionStore.create(vertx, "myapp3.sessionmap", 10000)


----

==== Clustered session store

With this store, sessions are stored in a distributed map which is accessible across the Vert.x cluster.

This store is appropriate if you're _not_ using sticky sessions, i.e. your load balancer is distributing different
requests from the same browser to different servers.

Your session is accessible from any node in the cluster using this store.

To you use a clustered session store you should make sure your Vert.x instance is clustered.

Here are some examples of creating a `link:yardoc/VertxWeb/ClusteredSessionStore.html[ClusteredSessionStore]`

[source,ruby]
----
require 'vertx-web/clustered_session_store'
require 'vertx/vertx'

# a clustered Vert.x
Vertx::Vertx.clustered_vertx({
  'clustered' => true
}) { |res_err,res|

  vertx = res

  # Create a clustered session store using defaults
  store1 = VertxWeb::ClusteredSessionStore.create(vertx)

  # Create a clustered session store specifying the distributed map name to use
  # This might be useful if you have more than one application in the cluster
  # and want to use different maps for different applications
  store2 = VertxWeb::ClusteredSessionStore.create(vertx, "myclusteredapp3.sessionmap")
}


----

=== Creating the session handler

Once you've created a session store you can create a session handler, and add it to a route. You should make sure
your session handler is routed to before your application handlers.

You'll also need to include a `link:yardoc/VertxWeb/CookieHandler.html[CookieHandler]` as the session handler uses cookies to
lookup the session. The cookie handler should be before the session handler when routing.

Here's an example:

[source,ruby]
----
require 'vertx-web/router'
require 'vertx-web/cookie_handler'
require 'vertx-web/clustered_session_store'
require 'vertx-web/session_handler'

router = VertxWeb::Router.router(vertx)

# We need a cookie handler first
router.route().handler(&VertxWeb::CookieHandler.create().method(:handle))

# Create a clustered session store using defaults
store = VertxWeb::ClusteredSessionStore.create(vertx)

sessionHandler = VertxWeb::SessionHandler.create(store)

# Make sure all requests are routed through the session handler too
router.route().handler(&sessionHandler.method(:handle))

# Now your application handlers
router.route("/somepath/blah/").handler() { |routingContext|

  session = routingContext.session()
  session.put("foo", "bar")
  # etc

}


----

The session handler will ensure that your session is automatically looked up (or created if no session exists)
from the session store and set on the routing context before it gets to your application handlers.

=== Using the session

In your handlers you can access the session instance with `link:yardoc/VertxWeb/RoutingContext.html#session-instance_method[session]`.

You put data into the session with `link:yardoc/VertxWeb/Session.html#put-instance_method[put]`,
you get data from the session with `link:yardoc/VertxWeb/Session.html#get-instance_method[get]`, and you remove
data from the session with `link:yardoc/VertxWeb/Session.html#remove-instance_method[remove]`.

The keys for items in the session are always strings. The values can be any type for a local session store, and for
a clustered session store they can be any basic type, or `link:../../vertx-core/ruby/yardoc/Vertx/Buffer.html[Buffer]`, `link:unavailable[JsonObject]`,
`link:unavailable[JsonArray]` or a serializable object, as the values have to serialized across the cluster.

Here's an example of manipulating session data:

[source,ruby]
----
require 'vertx-web/cookie_handler'

router.route().handler(&VertxWeb::CookieHandler.create().method(:handle))
router.route().handler(&sessionHandler.method(:handle))

# Now your application handlers
router.route("/somepath/blah").handler() { |routingContext|

  session = routingContext.session()

  # Put some data from the session
  session.put("foo", "bar")

  # Retrieve some data from a session
  age = session.get("age")

  # Remove some data from a session
  obj = session.remove("myobj")

}


----

Sessions are automatically written back to the store after after responses are complete.

You can manually destroy a session using `link:yardoc/VertxWeb/Session.html#destroy-instance_method[destroy]`. This will remove the session
from the context and the session store. Note that if there is no session a new one will be automatically created
for the next request from the browser that's routed through the session handler.

=== Session timeout

Sessions will be automatically timed out if they are not accessed for a time greater than the timeout period. When
a session is timed out, it is removed from the store.

Sessions are automatically marked as accessed when a request arrives and the session is looked up and and when the
response is complete and the session is stored back in the store.

You can also use `link:yardoc/VertxWeb/Session.html#set_accessed-instance_method[setAccessed]` to manually mark a session as accessed.

The session timeout can be configured when creating the session handler. Default timeout is 30 minutes.

== Authentication / authorisation

Vert.x comes with some out-of-the-box handlers for handling both authentication and authorisation.

=== Creating an auth handler

To create an auth handler you need an instance of `link:../../vertx-auth-common/ruby/yardoc/VertxAuthCommon/AuthProvider.html[AuthProvider]`. Auth provider is
used for authentication and authorisation of users. Vert.x provides several auth provider instances out of the box
in the vertx-auth project. For full information on auth providers and how to use and configure them
please consult the auth documentation.

Here's a simple example of creating a basic auth handler given an auth provider.

[source,ruby]
----
require 'vertx-web/cookie_handler'
require 'vertx-web/local_session_store'
require 'vertx-web/session_handler'
require 'vertx-web/basic_auth_handler'

router.route().handler(&VertxWeb::CookieHandler.create().method(:handle))
router.route().handler(&VertxWeb::SessionHandler.create(VertxWeb::LocalSessionStore.create(vertx)).method(:handle))

basicAuthHandler = VertxWeb::BasicAuthHandler.create(authProvider)

----

=== Handling auth in your application

Let's say you want all requests to paths that start with `/private/` to be subject to auth. To do that you make sure
your auth handler is before your application handlers on those paths:

[source,ruby]
----
require 'vertx-web/cookie_handler'
require 'vertx-web/local_session_store'
require 'vertx-web/session_handler'
require 'vertx-web/user_session_handler'
require 'vertx-web/basic_auth_handler'

router.route().handler(&VertxWeb::CookieHandler.create().method(:handle))
router.route().handler(&VertxWeb::SessionHandler.create(VertxWeb::LocalSessionStore.create(vertx)).method(:handle))
router.route().handler(&VertxWeb::UserSessionHandler.create(authProvider).method(:handle))

basicAuthHandler = VertxWeb::BasicAuthHandler.create(authProvider)

# All requests to paths starting with '/private/' will be protected
router.route("/private/*").handler(&basicAuthHandler.method(:handle))

router.route("/someotherpath").handler() { |routingContext|

  # This will be public access - no login required

}

router.route("/private/somepath").handler() { |routingContext|

  # This will require a login

  # This will have the value true
  isAuthenticated = routingContext.user() != nil

}

----

If the auth handler has successfully authenticated and authorised the user it will inject a `link:../../vertx-auth-common/ruby/yardoc/VertxAuthCommon/User.html[User]`
object into the `link:yardoc/VertxWeb/RoutingContext.html[RoutingContext]` so it's available in your handlers with:
`link:yardoc/VertxWeb/RoutingContext.html#user-instance_method[user]`.

If you want your User object to be stored in the session so it's available between requests so you don't have to
authenticate on each request, then you should make sure you have a session handler and a user session handler on matching
routes before the auth handler.

Once you have your user object you can also programmatically use the methods on it to authorise the user.

If you want to cause the user to be logged out you can call `link:yardoc/VertxWeb/RoutingContext.html#clear_user-instance_method[clearUser]`
on the routing context.

=== HTTP Basic Authentication

http://en.wikipedia.org/wiki/Basic_access_authentication[HTTP Basic Authentication] is a simple means of authentication
that can be appropriate for simple applications.

With basic auth, credentials are sent unencrypted across the wire in HTTP headers so it's essential that you serve
your application using HTTPS not HTTP.

With basic auth, if a user requests a resource that requires authorisation, the basic auth handler will send back
a `401` response with the header `WWW-Authenticate` set. This prompts the browser to show a log-in dialogue and
prompt the user to enter their username and password.

The request is made to the resource again, this time with the `Authorization` header set, containing the username
and password encoded in Base64.

When the basic auth handler receives this information, it calls the configured `link:../../vertx-auth-common/ruby/yardoc/VertxAuthCommon/AuthProvider.html[AuthProvider]`
with the username and password to authenticate the user. If the authentication is successful the handler attempts
to authorise the user. If that is successful then the routing of the request is allowed to continue to the application
handlers, otherwise a `403` response is returned to signify that access is denied.

The auth handler can be set-up with a set of authorities that are required for access to the resources to
be granted.

=== Redirect auth handler

With redirect auth handling the user is redirected to towards a login page in the case they are trying to access
a protected resource and they are not logged in.

The user then fills in the login form and submits it. This is handled by the server which authenticates
the user and, if authenticated redirects the user back to the original resource.

To use redirect auth you configure an instance of `link:yardoc/VertxWeb/RedirectAuthHandler.html[RedirectAuthHandler]` instead of a
basic auth handler.

You will also need to setup handlers to serve your actual login page, and a handler to handle the actual login itself.
To handle the login we provide a prebuilt handler `link:yardoc/VertxWeb/FormLoginHandler.html[FormLoginHandler]` for the purpose.

Here's an example of a simple app, using a redirect auth handler on the default redirect url `/loginpage`.

[source,ruby]
----
require 'vertx-web/cookie_handler'
require 'vertx-web/local_session_store'
require 'vertx-web/session_handler'
require 'vertx-web/user_session_handler'
require 'vertx-web/redirect_auth_handler'
require 'vertx-web/form_login_handler'
require 'vertx-web/static_handler'

router.route().handler(&VertxWeb::CookieHandler.create().method(:handle))
router.route().handler(&VertxWeb::SessionHandler.create(VertxWeb::LocalSessionStore.create(vertx)).method(:handle))
router.route().handler(&VertxWeb::UserSessionHandler.create(authProvider).method(:handle))

redirectAuthHandler = VertxWeb::RedirectAuthHandler.create(authProvider)

# All requests to paths starting with '/private/' will be protected
router.route("/private/*").handler(&redirectAuthHandler.method(:handle))

# Handle the actual login
router.route("/login").handler(&VertxWeb::FormLoginHandler.create(authProvider).method(:handle))

# Set a static server to serve static resources, e.g. the login page
router.route().handler(&VertxWeb::StaticHandler.create().method(:handle))

router.route("/someotherpath").handler() { |routingContext|
  # This will be public access - no login required
}

router.route("/private/somepath").handler() { |routingContext|

  # This will require a login

  # This will have the value true
  isAuthenticated = routingContext.user() != nil

}


----

=== JWT authorisation

With JWT authorisation resources can be protected by means of permissions and users without enough rights are denied
access.

To use this handler there are 2 steps involved:

* Setup an handler to issue tokens (or rely on a 3rd party)
* Setup the handler to filter the requests

Please note that these 2 handlers should be only available on HTTPS, not doing so allows sniffing the tokens in
transit which leads to session hijacking attacks.

Here's an example on how to issue tokens:

[source,ruby]
----
require 'vertx-web/router'
require 'vertx-auth-jwt/jwt_auth'

router = VertxWeb::Router.router(vertx)

authConfig = {
  'keyStore' => {
    'type' => "jceks",
    'path' => "keystore.jceks",
    'password' => "secret"
  }
}

authProvider = VertxAuthJwt::JWTAuth.create(vertx, authConfig)

router.route("/login").handler() { |ctx|
  # this is an example, authentication should be done with another provider...
  if ("paulo".==(ctx.request().get_param("username")) && "secret".==(ctx.request().get_param("password")))
    ctx.response().end(authProvider.generate_token({
      'sub' => "paulo"
    }, {
    }))
  else
    ctx.fail(401)
  end
}

----

Now that your client has a token all it is required is that for *all* consequent request the HTTP header
`Authorization` is filled with: `Bearer &lt;token&gt;` e.g.:

[source,ruby]
----
require 'vertx-web/router'
require 'vertx-auth-jwt/jwt_auth'
require 'vertx-web/jwt_auth_handler'

router = VertxWeb::Router.router(vertx)

authConfig = {
  'keyStore' => {
    'type' => "jceks",
    'path' => "keystore.jceks",
    'password' => "secret"
  }
}

authProvider = VertxAuthJwt::JWTAuth.create(vertx, authConfig)

router.route("/protected/*").handler(&VertxWeb::JWTAuthHandler.create(authProvider).method(:handle))

router.route("/protected/somepage").handler() { |ctx|
  # some handle code...
}

----

JWT allows you to add any information you like to the token itself. By doing this there is no state in the server
which allows you to scale your applications without need for clustered session data. In order to add data to the
token, during the creation of the token just add data to the JsonObject parameter:

[source,ruby]
----
require 'vertx-auth-jwt/jwt_auth'

authConfig = {
  'keyStore' => {
    'type' => "jceks",
    'path' => "keystore.jceks",
    'password' => "secret"
  }
}

authProvider = VertxAuthJwt::JWTAuth.create(vertx, authConfig)

authProvider.generate_token({
  'sub' => "paulo",
  'someKey' => "some value"
}, {
})

----

And the same when consuming:

[source,ruby]
----

handler = lambda { |rc|
  theSubject = rc.user().principal()['sub']
  someKey = rc.user().principal()['someKey']
}

----

=== Configuring required authorities

With any auth handler you can also configure required authorities to access the resource.

By default, if no authorities are configured then it is sufficient to be logged in to access the resource, otherwise
the user must be both logged in (authenticated) and have the required authorities.

Here's an example of configuring an app so that different authorities are required for different parts of the
app. Note that the meaning of the authorities is determined by the underlying auth provider that you use. E.g. some
may support a role/permission based model but others might use another model.

[source,ruby]
----
require 'vertx-web/redirect_auth_handler'

listProductsAuthHandler = VertxWeb::RedirectAuthHandler.create(authProvider)
listProductsAuthHandler.add_authority("list_products")

# Need "list_products" authority to list products
router.route("/listproducts/*").handler(&listProductsAuthHandler.method(:handle))

settingsAuthHandler = VertxWeb::RedirectAuthHandler.create(authProvider)
settingsAuthHandler.add_authority("role:admin")

# Only "admin" has access to /private/settings
router.route("/private/settings/*").handler(&settingsAuthHandler.method(:handle))


----

== Serving static resources

Vert.x-Web comes with an out of the box handler for serving static web resources so you can write static web servers
very easily.

To serve static resources such as `.html`, `.css`, `.js` or any other static resource, you use an instance of
`link:yardoc/VertxWeb/StaticHandler.html[StaticHandler]`.

Any requests to paths handled by the static handler will result in files being served from a directory on the file system
or from the classpath. The default static file directory is `webroot` but this can be configured.

In the following example all requests to paths starting with `/static/` will get served from the directory `webroot`:

[source,ruby]
----
require 'vertx-web/static_handler'

router.route("/static/*").handler(&VertxWeb::StaticHandler.create().method(:handle))


----

For example, if there was a request with path `/static/css/mystyles.css` the static serve will look for a file in the
directory `webroot/static/css/mystyle.css`.

It will also look for a file on the classpath called `webroot/static/css/mystyle.css`. This means you can package up all your
static resources into a jar file (or fatjar) and distribute them like that.

When Vert.x finds a resource on the classpath for the first time it extracts it and caches it in a temporary directory
on disk so it doesn't have to do this each time.

The handler will handle range aware requests. When a client makes a request to a static resource, the handler will
notify that it can handle range aware request by stating the unit on the `Accept-Ranges` header. Further requests
that contain the `Range` header with the correct unit and start and end indexes will then receive partial responses
with the correct `Content-Range` header.

=== Configuring caching

By default the static handler will set cache headers to enable browsers to effectively cache files.

Vert.x-Web sets the headers `cache-control`,`last-modified`, and `date`.

`cache-control` is set to `max-age=86400` by default. This corresponds to one day. This can be configured with
`link:yardoc/VertxWeb/StaticHandler.html#set_max_age_seconds-instance_method[setMaxAgeSeconds]` if required.

If a browser sends a GET or a HEAD request with an `if-modified-since` header and the resource has not been modified
since that date, a `304` status is returned which tells the browser to use its locally cached resource.

If handling of cache headers is not required, it can be disabled with `link:yardoc/VertxWeb/StaticHandler.html#set_caching_enabled-instance_method[setCachingEnabled]`.

When cache handling is enabled Vert.x-Web will cache the last modified date of resources in memory, this avoids a disk hit
to check the actual last modified date every time.

Entries in the cache have an expiry time, and after that time, the file on disk will be checked again and the cache
entry updated.

If you know that your files never change on disk, then the cache entry will effectively never expire. This is the
default.

If you know that your files might change on disk when the server is running then you can set files read only to false with
`link:yardoc/VertxWeb/StaticHandler.html#set_files_read_only-instance_method[setFilesReadOnly]`.

To enable the maximum number of entries that can be cached in memory at any one time you can use
`link:yardoc/VertxWeb/StaticHandler.html#set_max_cache_size-instance_method[setMaxCacheSize]`.

To configure the expiry time of cache entries you can use `link:yardoc/VertxWeb/StaticHandler.html#set_cache_entry_timeout-instance_method[setCacheEntryTimeout]`.

=== Configuring the index page

Any requests to the root path `/` will cause the index page to be served. By default the index page is `index.html`.
This can be configured with `link:yardoc/VertxWeb/StaticHandler.html#set_index_page-instance_method[setIndexPage]`.

=== Changing the web root

By default static resources will be served from the directory `webroot`. To configure this use
`link:yardoc/VertxWeb/StaticHandler.html#set_web_root-instance_method[setWebRoot]`.

=== Serving hidden files

By default the serve will serve hidden files (files starting with `.`).

If you do not want hidden files to be served you can configure it with `link:yardoc/VertxWeb/StaticHandler.html#set_include_hidden-instance_method[setIncludeHidden]`.

=== Directory listing

The server can also perform directory listing. By default directory listing is disabled. To enabled it use
`link:yardoc/VertxWeb/StaticHandler.html#set_directory_listing-instance_method[setDirectoryListing]`.

When directory listing is enabled the content returned depends on the content type in the `accept` header.

For `text/html` directory listing, the template used to render the directory listing page can be configured with
`link:yardoc/VertxWeb/StaticHandler.html#set_directory_template-instance_method[setDirectoryTemplate]`.

=== Disabling file caching on disk

By default, Vert.x will cache files that are served from the classpath into a file on disk in a sub-directory of a
directory called `.vertx` in the current working directory. This is mainly useful when deploying services as
fatjars in production where serving a file from the classpath every time can be slow.

In development this can cause a problem, as if you update your static content while the server is running, the
cached file will be served not the updated file.

To disable file caching you can provide the system property `vertx.disableFileCaching` with the value `true`. E.g. you
could set up a run configuration in your IDE to set this when runnning your main class.


== CORS handling

http://en.wikipedia.org/wiki/Cross-origin_resource_sharing[Cross Origin Resource Sharing] is a safe mechanism for
allowing resources to be requested from one domain and served from another.

Vert.x-Web includes a handler `link:yardoc/VertxWeb/CorsHandler.html[CorsHandler]` that handles the CORS protocol for you.

Here's an example:

[source,ruby]
----
require 'vertx-web/cors_handler'

# Will only accept GET requests from origin "vertx.io"
router.route().handler(&VertxWeb::CorsHandler.create("vertx\\.io").allowed_method(:GET).method(:handle))

router.route().handler() { |routingContext|

  # Your app handlers

}

----

////
TODO more CORS docs
////

== Templates

Vert.x-Web includes dynamic page generation capabilities by including out of the box support for several popular template
engines. You can also easily add your own.

Template engines are described by `link:yardoc/VertxWeb/TemplateEngine.html[TemplateEngine]`. In order to render a template
`link:yardoc/VertxWeb/TemplateEngine.html#render-instance_method[render]` is used.

The simplest way to use templates is not to call the template engine directly but to use the
`link:yardoc/VertxWeb/TemplateHandler.html[TemplateHandler]`.
This handler calls the template engine for you based on the path in the HTTP request.

By default the template handler will look for templates in a directory called `templates`. This can be configured.

The handler will return the results of rendering with a content type of `text/html` by default. This can also be configured.

When you create the template handler you pass in an instance of the template engine you want. Template engines are
not embedded in vertx-web so, you need to configure your project to access them. Configuration is provided for
each template engine.

Here are some examples:

////
These examples are not using the traditional "transcoding" as they use an API providing in another project.
////





[source, ruby]
----
require 'vertx-web/handlebars_template_engine'
require 'vertx-web/template_handler'

engine = VertxWeb::HandlebarsTemplateEngine.create()
handler = VertxWeb::TemplateHandler.create(engine)

# This will route all GET requests starting with /dynamic/ to the template handler
# E.g. /dynamic/graph.hbs will look for a template in /templates/dynamic/graph.hbs
router.get("/dynamic/").handler(&handler.method(:handle))

# Route all GET requests for resource ending in .hbs to the template handler
router.get_with_regex(".+\\.hbs").handler(&handler.method(:handle))
----




=== MVEL template engine

To use MVEL, you need to add the following _dependency_ to your project:
`io.vertx:vertx-web-templ-mvel:3.2.0-SNAPSHOT`. Create an instance of the MVEL template engine using:
`io.vertx.ext.web.templ.MVELTemplateEngine#create()`

When using the MVEL template engine, it will by default look for
templates with the `.templ` extension if no extension is specified in the file name.

The routing context `link:yardoc/VertxWeb/RoutingContext.html[RoutingContext]` is available
in the MVEL template as the `context` variable, this means you can render the template based on anything in the context
including the request, response, session or context data.

Here are some examples:

----
The request path is @{context.request().path()}

The variable 'foo' from the session is @{context.session().get('foo')}

The value 'bar' from the context data is @{context.get('bar')}
----

Please consult the http://mvel.codehaus.org/MVEL+2.0+Templating+Guide[MVEL templates documentation] for how to write
MVEL templates.

=== Jade template engine

To use the Jade template engine, you need to add the following _dependency_ to your project:
`io.vertx:vertx-web-templ-jade:3.2.0-SNAPSHOT`. Create an instance of the Jade template engine using:
`io.vertx.ext.web.templ.JadeTemplateEngine#create()`.

When using the Jade template engine, it will by default look for
templates with the `.jade` extension if no extension is specified in the file name.

The routing context `link:yardoc/VertxWeb/RoutingContext.html[RoutingContext]` is available
in the Jade template as the `context` variable, this means you can render the template based on anything in the context
including the request, response, session or context data.

Here are some examples:

----
!!! 5
html
  head
    title= context.get('foo') + context.request().path()
  body
----

Please consult the https://github.com/neuland/jade4j[Jade4j documentation] for how to write
Jade templates.

=== Handlebars template engine

To use Handlebars, you need to add the following _dependency_ to your project:
`io.vertx:vertx-web-templ-handlebars:3.2.0-SNAPSHOT`. Create an instance of the Handlebars template engine
using: `io.vertx.ext.web.templ.HandlebarsTemplateEngine#create()`.

When using the Handlebars template engine, it will by default look for
templates with the `.hbs` extension if no extension is specified in the file name.

Handlebars templates are not able to call arbitrary methods in objects so we can't just pass the routing context
into the template and let the template introspect it like we can with other template engines.

Instead, the context `link:yardoc/VertxWeb/RoutingContext.html#data-instance_method[data]` is available in the template.

If you want to have access to other data like the request path, request params or session data you should
add it the context data in a handler before the template handler. For example:

[source,ruby]
----
require 'vertx-web/template_handler'

handler = VertxWeb::TemplateHandler.create(engine)

router.get("/dynamic").handler() { |routingContext|

  routingContext.put("request_path", routingContext.request().path())
  routingContext.put("session_data", routingContext.session().data())

  routingContext.next()
}

router.get("/dynamic/").handler(&handler.method(:handle))


----

Please consult the https://github.com/jknack/handlebars.java[Handlebars Java port documentation] for how to write
handlebars templates.

=== Thymeleaf template engine

To use Thymeleaf, you need to add the following _dependency_ to your project:
`io.vertx:vertx-web-templ-thymeleaf:3.2.0-SNAPSHOT`. Create an instance of the Thymeleaf template engine
using: `io.vertx.ext.web.templ.ThymeleafTemplateEngine#create()`.

When using the Thymeleaf template engine, it will by default look for
templates with the `.html` extension if no extension is specified in the file name.

The routing context `link:yardoc/VertxWeb/RoutingContext.html[RoutingContext]` is available
in the Thymeleaf template as the `context` variable, this means you can render the template based on anything in the context
including the request, response, session or context data.

Here are some examples:

----
[snip]
&lt;p th:text="${context.get('foo')}"&gt;&lt;/p&gt;
&lt;p th:text="${context.get('bar')}"&gt;&lt;/p&gt;
&lt;p th:text="${context.normalisedPath()}"&gt;&lt;/p&gt;
&lt;p th:text="${context.request().params().get('param1')}"&gt;&lt;/p&gt;
&lt;p th:text="${context.request().params().get('param2')}"&gt;&lt;/p&gt;
[snip]
----

Please consult the http://www.thymeleaf.org/[Thymeleaf documentation] for how to write
Thymeleaf templates.

== Error handler

You can render your own errors using a template handler or otherwise but Vert.x-Web also includes an out of the boxy
"pretty" error handler that can render error pages for you.

The handler is `link:yardoc/VertxWeb/ErrorHandler.html[ErrorHandler]`. To use the error handler just set it as a
failure handler for any paths that you want covered.

== Request logger

Vert.x-Web includes a handler `link:yardoc/VertxWeb/LoggerHandler.html[LoggerHandler]` that you can use to log HTTP requests.


By default requests are logged to the Vert.x logger which can be configured to use JUL logging, log4j or SLF4J.

See `link:../enums.html#LoggerFormat[LoggerFormat]`.

== Serving favicons

Vert.x-Web includes the handler `link:yardoc/VertxWeb/FaviconHandler.html[FaviconHandler]` especially for serving favicons.

Favicons can be specified using a path to the filesystem, or by default Vert.x-Web will look for a file on the classpath
with the name `favicon.ico`. This means you bundle the favicon in the jar of your application.

== Timeout handler

Vert.x-Web includes a timeout handler that you can use to timeout requests if they take too long to process.

This is configured using an instance of `link:yardoc/VertxWeb/TimeoutHandler.html[TimeoutHandler]`.

If a request times out before the response is written a `408` response will be returned to the client.

Here's an example of using a timeout handler which will timeout all requests to paths starting with `/foo` after 5
seconds:

[source,ruby]
----
require 'vertx-web/timeout_handler'

router.route("/foo/").handler(&VertxWeb::TimeoutHandler.create(5000).method(:handle))


----

== Response time handler

This handler sets the header `x-response-time` response header containing the time from when the request was received
to when the response headers were written, in ms., e.g.:

 x-response-time: 1456ms

== SockJS

SockJS is a client side JavaScript library and protocol which provides a simple WebSocket-like interface allowing you
to make connections to SockJS servers irrespective of whether the actual browser or network will allow real WebSockets.

It does this by supporting various different transports between browser and server, and choosing one at run-time
according to browser and network capabilities.

All this is transparent to you - you are simply presented with the WebSocket-like interface which _just works_.

Please see the https://github.com/sockjs/sockjs-client[SockJS website] for more information on SockJS.

=== SockJS handler

Vert.x provides an out of the box handler called `link:yardoc/VertxWeb/SockJSHandler.html[SockJSHandler]` for
using SockJS in your Vert.x-Web applications.

You should create one handler per SockJS application using `link:yardoc/VertxWeb/SockJSHandler.html#create-class_method[SockJSHandler.create]`.
You can also specify configuration options when creating the instance. The configuration options are described with
an instance of `link:../dataobjects.html#SockJSHandlerOptions[SockJSHandlerOptions]`.

[source,ruby]
----
require 'vertx-web/router'
require 'vertx-web/sock_js_handler'

router = VertxWeb::Router.router(vertx)

options = {
  'heartbeatInterval' => 2000
}

sockJSHandler = VertxWeb::SockJSHandler.create(vertx, options)

router.route("/myapp/*").handler(&sockJSHandler.method(:handle))

----

=== Handling SockJS sockets

On the server-side you set a handler on the SockJS handler, and
this will be called every time a SockJS connection is made from a client:

The object passed into the handler is a `link:yardoc/VertxWeb/SockJSSocket.html[SockJSSocket]`. This has a familiar
socket-like interface which you can read and write to similarly to a `link:../../vertx-core/ruby/yardoc/Vertx/NetSocket.html[NetSocket]` or
a `link:../../vertx-core/ruby/yardoc/Vertx/WebSocket.html[WebSocket]`. It also implements `link:../../vertx-core/ruby/yardoc/Vertx/ReadStream.html[ReadStream]` and
`link:../../vertx-core/ruby/yardoc/Vertx/WriteStream.html[WriteStream]` so you can pump it to and from other read and write streams.

Here's an example of a simple SockJS handler that simply echoes back any back any data that it reads:

[source,ruby]
----
require 'vertx-web/router'
require 'vertx-web/sock_js_handler'

router = VertxWeb::Router.router(vertx)

options = {
  'heartbeatInterval' => 2000
}

sockJSHandler = VertxWeb::SockJSHandler.create(vertx, options)

sockJSHandler.socket_handler() { |sockJSSocket|

  # Just echo the data back
  sockJSSocket.handler(&sockJSSocket.method(:write))
}

router.route("/myapp/*").handler(&sockJSHandler.method(:handle))

----

=== The client side

In client side JavaScript you use the SockJS client side library to make connections.

You can find that http://cdn.sockjs.org/sockjs-0.3.4.js[here].
The minified version is http://cdn.sockjs.org/sockjs-0.3.4.min.js[here].

Full details for using the SockJS JavaScript client are on the https://github.com/sockjs/sockjs-client[SockJS website],
but in summary you use it something like this:

----
var sock = new SockJS('http://mydomain.com/myapp');

sock.onopen = function() {
  console.log('open');
};

sock.onmessage = function(e) {
  console.log('message', e.data);
};

sock.onclose = function() {
  console.log('close');
};

sock.send('test');

sock.close();
----

=== Configuring the SockJS handler

The handler can be configured with various options using `link:../dataobjects.html#SockJSHandlerOptions[SockJSHandlerOptions]`.

`insertJSESSIONID`:: Insert a JSESSIONID cookie so load-balancers ensure requests for a specific SockJS session
are always routed to the correct server. Default is `true`.
`sessionTimeout`:: The server sends a `close` event when a client receiving connection have not been seen for a while.
This delay is configured by this setting. By default the `close` event will be emitted when a receiving
connection wasn't seen for 5 seconds.
`heartbeatInterval`:: In order to keep proxies and load balancers from closing long running http
requests we need to pretend that the connection is active and send a heartbeat packet once in a while.
This setting controls how often this is done. By default a heartbeat packet is sent every 25 seconds.
`maxBytesStreaming`:: Most streaming transports save responses on the client side and don't free memory used
by delivered messages. Such transports need to be garbage-collected once in a while. `max_bytes_streaming` sets a
minimum number of bytes that can be send over a single http streaming request before it will be closed. After that
client needs to open new request. Setting this value to one effectively disables streaming and will make streaming
transports to behave like polling transports. The default value is 128K.
`libraryURL`:: Transports which don't support cross-domain communication natively ('eventsource' to name one)
use an iframe trick. A simple page is served from the SockJS server (using its foreign domain) and is placed in an
invisible iframe. Code run from this iframe doesn't need to worry about cross-domain issues, as it's being run from
domain local to the SockJS server. This iframe also does need to load SockJS javascript client library, and this option
lets you specify its url (if you're unsure, point it to the latest minified SockJS client release, this is the default).
The default value is `http://cdn.sockjs.org/sockjs-0.3.4.min.js`
`disabledTransports`:: This is a list of transports that you want to disable. Possible values are
WEBSOCKET, EVENT_SOURCE, HTML_FILE, JSON_P, XHR.

== SockJS event bus bridge

Vert.x-Web comes with a built-in SockJS socket handler called the event bus bridge which effectively extends the server-side
Vert.x event bus into client side JavaScript.

This creates a distributed event bus which not only spans multiple Vert.x instances on the server side, but includes
client side JavaScript running in browsers.

We can therefore create a huge distributed bus encompassing many browsers and servers. The browsers don't have to
be connected to the same server as long as the servers are connected.

This is done by providing a simple client side JavaScript library called `vertx-eventbus.js` which provides an API
very similar to the server-side Vert.x event-bus API, which allows you to send and publish messages to the event bus
and register handlers to receive messages.

This JavaScript library uses the JavaScript SockJS client to tunnel the event bus traffic over SockJS connections
terminating at at a `link:yardoc/VertxWeb/SockJSHandler.html[SockJSHandler]` on the server-side.

A special SockJS socket handler is then installed on the `link:yardoc/VertxWeb/SockJSHandler.html[SockJSHandler]` which
handles the SockJS data and bridges it to and from the server side event bus.

To activate the bridge you simply call
`link:yardoc/VertxWeb/SockJSHandler.html#bridge-instance_method[bridge]` on the
SockJS handler.

[source,ruby]
----
require 'vertx-web/router'
require 'vertx-web/sock_js_handler'

router = VertxWeb::Router.router(vertx)

sockJSHandler = VertxWeb::SockJSHandler.create(vertx)
options = {
}
sockJSHandler.bridge(options)

router.route("/eventbus/*").handler(&sockJSHandler.method(:handle))

----

In client side JavaScript you use the 'vertx-eventbus.js` library to create connections to the event bus and to send
and receive messages:

----
<script src="http://cdn.sockjs.org/sockjs-0.3.4.min.js"></script>
<script src='vertx-eventbus.js'></script>

<script>

var eb = new EventBus('http://localhost:8080/eventbus');

eb.onopen = function() {

  // set a handler to receive a message
  eb.registerHandler('some-address', function(message) {
    console.log('received a message: ' + JSON.stringify(message);
  });

  // send a message
  eb.send('some-address', {name: 'tim', age: 587});

}

</script>
----

The first thing the example does is to create a instance of the event bus

 var eb = new EventBus('http://localhost:8080/eventbus');

The parameter to the constructor is the URI where to connect to the event bus. Since we create our bridge with
the prefix `eventbus` we will connect there.

You can't actually do anything with the connection until it is opened. When it is open the `onopen` handler will be called.

You can retrieve the client library using a dependency manager:

* Maven (in your `pom.xml`):

[source,xml,subs="+attributes"]
----
<dependency>
  <groupId>io.vertx</groupId>
  <artifactId>vertx-web</artifactId>
  <version>3.2.0-SNAPSHOT</version>
  <classifier>client</classifier>
</dependency>
----

* Gradle (in your `build.gradle` file):

[source,groovy,subs="+attributes"]
----
compile io.vertx:vertx-web:3.2.0-SNAPSHOT:client
----

The library is also available on https://www.npmjs.com/package/vertx3-eventbus-client[NPM] and on
https://github.com/vert-x3/vertx-bus-bower[Bower]

Notice that the API has changed between the 3.0.0 and 3.1.0 version. Please check the changelog. The previous client
is still compatible and can still be used, but the new client offers more feature and is closer to the vert.x
event bus API.

=== Securing the Bridge

If you started a bridge like in the above example without securing it, and attempted to send messages through
it you'd find that the messages mysteriously disappeared. What happened to them?

For most applications you probably don't want client side JavaScript being able to send just any message to any
handlers on the server side or to all other browsers.

For example, you may have a service on the event bus which allows data to be accessed or deleted. We don't want
badly behaved or malicious clients being able to delete all the data in your database!

Also, we don't necessarily want any client to be able to listen in on any event bus address.

To deal with this, a SockJS bridge will by default refuse to let through any messages. It's up to you to tell the
bridge what messages are ok for it to pass through. (There is an exception for reply messages which are always allowed through).

In other words the bridge acts like a kind of firewall which has a default _deny-all_ policy.

Configuring the bridge to tell it what messages it should pass through is easy.

You can specify which _matches_ you want to allow for inbound and outbound traffic using the
`link:../dataobjects.html#BridgeOptions[BridgeOptions]` that you pass in when calling bridge.

Each match is a `link:../dataobjects.html#PermittedOptions[PermittedOptions]` object:

`link:../dataobjects.html#PermittedOptions#set_address-instance_method[address]`:: This represents the exact address the message is being sent to. If you want to allow messages based on
an exact address you use this field.
`link:../dataobjects.html#PermittedOptions#set_address_regex-instance_method[addressRegex]`:: This is a regular expression that will be matched against the address. If you want to allow messages
based on a regular expression you use this field. If the `address` field is specified this field will be ignored.
`link:../dataobjects.html#PermittedOptions#set_match-instance_method[match]`:: This allows you to allow messages based on their structure. Any fields in the match must exist in the
message with the same values for them to be allowed. This currently only works with JSON messages.

If a message is _in-bound_ (i.e. being sent from client side JavaScript to the server) when it is received Vert.x-Web
will look through any inbound permitted matches. If any match, it will be allowed through.

If a message is _out-bound_ (i.e. being sent from the server to client side JavaScript) before it is sent to the client
Vert.x-Web will look through any inbound permitted matches. If any match, it will be allowed through.

The actual matching works as follows:

If an `address` field has been specified then the `address` must match _exactly_ with the address of the message
for it to be considered matched.

If an `address` field has not been specified and an `addressRegex` field has been specified then the regular expression
in `address_re` must match with the address of the message for it to be considered matched.

If a `match` field has been specified, then also the structure of the message must match. Structuring matching works
by looking at all the fields and values in the match object and checking they all exist in the actual message body.

Here's an example:

[source,ruby]
----
require 'vertx-web/router'
require 'vertx-web/sock_js_handler'

router = VertxWeb::Router.router(vertx)

sockJSHandler = VertxWeb::SockJSHandler.create(vertx)


# Let through any messages sent to 'demo.orderMgr' from the client
inboundPermitted1 = {
  'address' => "demo.orderMgr"
}

# Allow calls to the address 'demo.persistor' from the client as long as the messages
# have an action field with value 'find' and a collection field with value
# 'albums'
inboundPermitted2 = {
  'address' => "demo.persistor",
  'match' => {
    'action' => "find",
    'collection' => "albums"
  }
}

# Allow through any message with a field `wibble` with value `foo`.
inboundPermitted3 = {
  'match' => {
    'wibble' => "foo"
  }
}

# First let's define what we're going to allow from server -> client

# Let through any messages coming from address 'ticker.mystock'
outboundPermitted1 = {
  'address' => "ticker.mystock"
}

# Let through any messages from addresses starting with "news." (e.g. news.europe, news.usa, etc)
outboundPermitted2 = {
  'addressRegex' => "news\\..+"
}

# Let's define what we're going to allow from client -> server
options = {
  'inboundPermitteds' => [
    inboundPermitted1,
    inboundPermitted1,
    inboundPermitted3
  ],
  'outboundPermitteds' => [
    outboundPermitted1,
    outboundPermitted2
  ]
}

sockJSHandler.bridge(options)

router.route("/eventbus/*").handler(&sockJSHandler.method(:handle))

----

=== Requiring authorisation for messages

The event bus bridge can also be configured to use the Vert.x-Web authorisation functionality to require
authorisation for messages, either in-bound or out-bound on the bridge.

To do this, you can add extra fields to the match described in the previous section that determine what authority is
required for the match.

To declare that a specific authority for the logged-in user is required in order to access allow the messages you use the
`link:../dataobjects.html#PermittedOptions#set_required_authority-instance_method[requiredAuthority]` field.

Here's an example:

[source,ruby]
----

# Let through any messages sent to 'demo.orderService' from the client
inboundPermitted = {
  'address' => "demo.orderService"
}

# But only if the user is logged in and has the authority "place_orders"
inboundPermitted['requiredAuthority'] = "place_orders"

options = {
  'inboundPermitteds' => [
    inboundPermitted
  ]
}

----

For the user to be authorised they must be first logged in and secondly have the required authority.

To handle the login and actually auth you can configure the normal Vert.x auth handlers. For example:

[source,ruby]
----
require 'vertx-web/router'
require 'vertx-web/sock_js_handler'
require 'vertx-web/cookie_handler'
require 'vertx-web/local_session_store'
require 'vertx-web/session_handler'
require 'vertx-web/basic_auth_handler'

router = VertxWeb::Router.router(vertx)

# Let through any messages sent to 'demo.orderService' from the client
inboundPermitted = {
  'address' => "demo.orderService"
}

# But only if the user is logged in and has the authority "place_orders"
inboundPermitted['requiredAuthority'] = "place_orders"

sockJSHandler = VertxWeb::SockJSHandler.create(vertx)
sockJSHandler.bridge({
  'inboundPermitteds' => [
    inboundPermitted
  ]
})

# Now set up some basic auth handling:

router.route().handler(&VertxWeb::CookieHandler.create().method(:handle))
router.route().handler(&VertxWeb::SessionHandler.create(VertxWeb::LocalSessionStore.create(vertx)).method(:handle))

basicAuthHandler = VertxWeb::BasicAuthHandler.create(authProvider)

router.route("/eventbus/*").handler(&basicAuthHandler.method(:handle))


router.route("/eventbus/*").handler(&sockJSHandler.method(:handle))


----

=== Handling event bus bridge events

If you want to be notified when an event occurs on the bridge you can provide a handler when calling
`link:yardoc/VertxWeb/SockJSHandler.html#bridge-instance_method[bridge]`.

Whenever an event occurs on the bridge it will be passed to the handler. The event is described by an instance of
`link:yardoc/VertxWeb/BridgeEvent.html[BridgeEvent]`.

The event can be one of the following types:

SOCKET_CREATED:: This event will occur when a new SockJS socket is created.
SOCKET_CLOSED:: This event will occur when a SockJS socket is closed.
SEND:: This event will occur when a message is attempted to be sent from the client to the server.
PUBLISH:: This event will occur when a message is attempted to be published from the client to the server.
RECEIVE:: This event will occur when a message is attempted to be delivered from the server to the client.
REGISTER. This event will occur when a client attempts to register a handler.
UNREGISTER. This event will occur when a client attempts to unregister a handler.

The event enables you to retrieve the type using `link:yardoc/VertxWeb/BridgeEvent.html#type-instance_method[type]` and
inspect the raw message of the event using `link:yardoc/VertxWeb/BridgeEvent.html#raw_message-instance_method[rawMessage]`.

The raw message is a JSON object with the following structure:

----
{
  "type": "send"|"publish"|"receive"|"register"|"unregister",
  "address": the event bus address being sent/published/registered/unregistered
  "body": the body of the message
}
----

The event is also an instance of `link:../../vertx-core/ruby/yardoc/Vertx/Future.html[Future]`. When you are finished handling the event you can
complete the future with `true` to enable further processing.

If you don't want the event to be processed you can complete the future with `false`. This is a useful feature that
enables you to do your own filtering on messages passing through the bridge, or perhaps apply some fine grained
authorisation or metrics.

Here's an example where we reject all messages flowing through the bridge if they contain the word "Armadillos".

[source,ruby]
----
require 'vertx-web/router'
require 'vertx-web/sock_js_handler'

router = VertxWeb::Router.router(vertx)

# Let through any messages sent to 'demo.orderMgr' from the client
inboundPermitted = {
  'address' => "demo.someService"
}

sockJSHandler = VertxWeb::SockJSHandler.create(vertx)
options = {
  'inboundPermitteds' => [
    inboundPermitted
  ]
}

sockJSHandler.bridge(options) { |be|
  if (be.type() == :PUBLISH || be.type() == :RECEIVE)
    if (be.raw_message()['body'].==("armadillos"))
      # Reject it
      be.complete(false)
      return
    end
  end
  be.complete(true)
}

router.route("/eventbus").handler(&sockJSHandler.method(:handle))



----

You can also amend the raw message, e.g. change the body. For messages that are flowing in from the client you can
also add headers to the message, here's an example:

[source,ruby]
----
require 'vertx-web/router'
require 'vertx-web/sock_js_handler'

router = VertxWeb::Router.router(vertx)

# Let through any messages sent to 'demo.orderService' from the client
inboundPermitted = {
  'address' => "demo.orderService"
}

sockJSHandler = VertxWeb::SockJSHandler.create(vertx)
options = {
  'inboundPermitteds' => [
    inboundPermitted
  ]
}

sockJSHandler.bridge(options) { |be|
  if (be.type() == :PUBLISH || be.type() == :SEND)
    # Add some headers
    headers = {
      'header1' => "val",
      'header2' => "val2"
    }
    be.raw_message()['headers'] = headers
  end
  be.complete(true)
}

router.route("/eventbus").handler(&sockJSHandler.method(:handle))



----

== CSRF Cross Site Request Forgery

CSRF or sometimes also known as XSRF is a technique by which an unauthorized site can gain your user's private data.
Vert.x-Web includes a handler `link:yardoc/VertxWeb/CSRFHandler.html[CSRFHandler]` that you can use to prevent cross site
request forgery requests.

On each get request under this handler a cookie is added to the response with a unique token. Clients are then
expected to return this token back in a header. Since cookies are sent it is required that the cookie handler is also
present on the router.

When developing non single page applications that rely on the User-Agent to perform the `POST` action, Headers cannot
be specified on HTML Forms. In order to solve this problem the header value will also be checked if and only if no
header was present in the Form attributes under the same name as the header, e.g.:

[source,html]
---
<form action="/submit" method="POST">
<input type="hidden" name="X-XSRF-TOKEN" value="abracadabra">
</form>
---

It is the responsibility of the user to fill in the right value for the form field. Users who prefer to use an HTML
only solution can fill this value by fetching the the token value from the routing context under the key `X-XSRF-TOKEN`
or the header name they have chosen during the instantiation of the `CSRFHandler` object.

[source,ruby]
----
require 'vertx-web/cookie_handler'
require 'vertx-web/csrf_handler'

router.route().handler(&VertxWeb::CookieHandler.create().method(:handle))
router.route().handler(&VertxWeb::CSRFHandler.create("abracadabra").method(:handle))
router.route().handler() { |rc|

}

----

== VirtualHost Handler

The Virtual Host Handler will verify the request hostname and if it matches it will send the request to the
registered handler, otherwise will continue inside the normal handlers chain.

Request are checked against the `Host` header to a match and patterns allow the usage of `*` wildcards, as for
example `*.vertx.io` or fully domain names as `www.vertx.io`.

[source,ruby]
----
require 'vertx-web/virtual_host_handler'
router.route().handler(&VertxWeb::VirtualHostHandler.create("*.vertx.io") { |routingContext|
  # do something if the request is for *.vertx.io
}.method(:handle))

----<|MERGE_RESOLUTION|>--- conflicted
+++ resolved
@@ -82,14 +82,10 @@
 
 [source,groovy,subs="+attributes"]
 ----
-<<<<<<< HEAD
-compile io.vertx:vertx-web:3.2.0-SNAPSHOT
-=======
 dependencies {
   compile 'io.vertx:vertx-web:3.2.0-SNAPSHOT'
   // (...)
 }
->>>>>>> bd000b64
 ----
 
 
@@ -2623,21 +2619,6 @@
 expected to return this token back in a header. Since cookies are sent it is required that the cookie handler is also
 present on the router.
 
-When developing non single page applications that rely on the User-Agent to perform the `POST` action, Headers cannot
-be specified on HTML Forms. In order to solve this problem the header value will also be checked if and only if no
-header was present in the Form attributes under the same name as the header, e.g.:
-
-[source,html]
----
-<form action="/submit" method="POST">
-<input type="hidden" name="X-XSRF-TOKEN" value="abracadabra">
-</form>
----
-
-It is the responsibility of the user to fill in the right value for the form field. Users who prefer to use an HTML
-only solution can fill this value by fetching the the token value from the routing context under the key `X-XSRF-TOKEN`
-or the header name they have chosen during the instantiation of the `CSRFHandler` object.
-
 [source,ruby]
 ----
 require 'vertx-web/cookie_handler'
