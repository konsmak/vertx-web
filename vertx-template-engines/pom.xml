--- conflicted
+++ resolved
@@ -22,11 +22,8 @@
     <module>vertx-web-templ-mvel</module>
     <module>vertx-web-templ-handlebars</module>
     <module>vertx-web-templ-thymeleaf</module>
-<<<<<<< HEAD
     <module>vertx-web-templ-freemarker</module>
-=======
     <module>vertx-web-templ-pebble</module>
->>>>>>> 0102e771
   </modules>
 
 </project>